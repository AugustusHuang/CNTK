--- conflicted
+++ resolved
@@ -345,12 +345,8 @@
                 size_t rows0 = Inputs(0)->FunctionValues().GetNumRows(), cols0 = Inputs(0)->FunctionValues().GetNumCols();
 
                 if (rows0 > 0 && cols0 > 0) FunctionValues().Resize(rows0, cols0);
-                CopyImageSizeFromInputs();
-            }
-<<<<<<< HEAD
-=======
+            }
             InferImageDimsFromInputs(); 
->>>>>>> ba4b4138
         }
 
 
@@ -749,7 +745,6 @@
                        cols0 = Inputs(0)->FunctionValues().GetNumCols();
 
                 if (rows0 > 0 && cols0 > 0) FunctionValues().Resize(rows0, cols0);
-                CopyImageSizeFromInputs();
             }
         }
 
