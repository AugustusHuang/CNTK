--- conflicted
+++ resolved
@@ -1,4 +1,3 @@
-<<<<<<< HEAD
 //
 // <copyright file="EvaluationCriterionNodes.h" company="Microsoft">
 //     Copyright (c) Microsoft Corporation.  All rights reserved.
@@ -19,165 +18,6 @@
 
     // -----------------------------------------------------------------------
     // ErrorPredictionNode (label, prediction)   or ErrorPredictionNode (prediction, label)
-    // -----------------------------------------------------------------------
-
-    template<class ElemType>
-    class ErrorPredictionNode : public ComputationNodeNonLooping/*ComputationNode*/<ElemType>
-    {
-        typedef ComputationNodeNonLooping<ElemType> Base; UsingComputationNodeMembersBoilerplate;
-        static const std::wstring TypeName() { return L"ErrorPrediction"; }
-    public:
-        ErrorPredictionNode(DEVICEID_TYPE deviceId, const wstring & name) :
-            Base(deviceId, name),
-            m_maxIndexes0(deviceId), m_maxIndexes1(deviceId), m_maxValues(deviceId)
-        { }
-
-        void Reset()        // TODO: what is this??
-        {
-        }
-
-        virtual void ComputeInputPartial(const size_t /*inputIndex*/)  //scaled by 2*number of elements in the Matrix<ElemType>
-        {
-            LogicError("ErrorPrediction is used for evaluation only.");
-        }
-
-        virtual void /*ComputationNodeNonLooping::*/EvaluateThisNodeNonLooping() override
-        {
-            EvaluateThisNodeS(m_functionValues, Inputs(0)->FunctionValues(), Inputs(1)->FunctionValues(), m_maxIndexes0, m_maxIndexes1, m_maxValues, m_topK, shared_from_this());
-        }
-
-        void EvaluateThisNodeS(Matrix<ElemType>& functionValues, const Matrix<ElemType>& inputFunctionValues0, const Matrix<ElemType>& inputFunctionValues1, Matrix<ElemType>& maxIndexes0, Matrix<ElemType>& maxIndexes1, Matrix<ElemType>& maxValues, int topK, ComputationNodePtr curNode)
-        {
-            inputFunctionValues0.VectorMax(maxIndexes0, maxValues, true);
-            inputFunctionValues1.VectorMax(maxIndexes1, maxValues, true, topK);
-            curNode->MaskMissingColumnsToZero(maxIndexes0, Inputs(0)->GetMBLayout());   // we are fine since it will only be called with full minibatch
-            curNode->MaskMissingColumnsToZero(maxIndexes1, Inputs(1)->GetMBLayout());
-            functionValues.AssignNumOfDiff(maxIndexes0, maxIndexes1, topK > 1);
-#if NANCHECK
-            functionValues.HasNan("ErrorPrediction");
-#endif
-#if DUMPOUTPUT
-            functionValues.Print("ErrorPredictionNode");
-#endif
-        }
-
-        virtual void /*ComputationNodeBase::*/Validate(bool isFinalValidationPass) override
-        {
-            Base::Validate(isFinalValidationPass);
-
-            size_t index = 0;
-            {
-                size_t rows = Inputs(index)->GetNumRows() == 0 ? Inputs(1 - index)->GetNumRows() : Inputs(index)->GetNumRows();
-                size_t cols = Inputs(index)->GetNumCols() == 0 ? Inputs(1 - index)->GetNumCols() : Inputs(index)->GetNumCols();
-                ValidateInferChildDims(index, rows, cols);
-            }
-
-            index = 1;
-            {
-                size_t rows = Inputs(index)->GetNumRows() == 0 ? Inputs(1 - index)->GetNumRows() : Inputs(index)->GetNumRows();
-                size_t cols = Inputs(index)->GetNumCols() == 0 ? Inputs(1 - index)->GetNumCols() : Inputs(index)->GetNumCols();
-                ValidateInferChildDims(index, rows, cols);
-                m_maxIndexes0.Resize(1, cols);
-                m_maxIndexes1.Resize(1, cols);
-                m_maxValues.Resize(1, cols);
-            }
-
-            m_topK = 1;
-            if (m_children.size() == 3)
-            {
-                if (Inputs(2)->FunctionValues().GetNumRows() != 1 || Inputs(2)->FunctionValues().GetNumCols() != 1)
-                    throw std::logic_error("TopK in ErrorPredictionNode must be a scalar value.");
-                m_topK = static_cast<int>(Inputs(2)->FunctionValues().Get00Element());
-            }
-
-            //if (Inputs(0)->GetNumRows() == 0 || Inputs(1)->GetNumRows() == 0)
-            //    LogicError("ErrorPrediction operation: one of the operands has 0 elements.");
-
-            if (isFinalValidationPass)
-            {
-                if (!(Inputs(0)->GetNumRows() == Inputs(1)->GetNumRows() && Inputs(0)->GetNumCols() == Inputs(1)->GetNumCols()))
-                {
-                    LogicError("The Matrix dimension in the ErrorPrediction operation does not match.");
-                }
-
-                if (((!(Inputs(0)->FunctionValues().GetNumRows() == Inputs(1)->FunctionValues().GetNumRows() &&  //match size
-                    Inputs(0)->FunctionValues().GetNumCols() == Inputs(1)->FunctionValues().GetNumCols()))) && Inputs(0)->GetLoopId() < 0)
-                {
-                    LogicError("The Matrix dimension in the ErrorPrediction operation does not match.");
-                }
-            }
-
-            Resize(1, 1);
-            m_pMBLayout = nullptr;    // this node does not hold mini-batch data
-            InferImageDimsFromInputs();
-
-            // resize the temporaries to their proper size
-            size_t cols = Inputs(0)->GetNumCols();
-            m_maxIndexes0.Resize(m_topK, cols);
-            m_maxIndexes1.Resize(m_topK, cols);
-            m_maxValues.Resize(m_topK, cols);
-        }
-
-        virtual void InferImageDimsFromInputs()
-        {
-            InferImageDimsFromInput(0, false);
-
-            m_outputImageLayout = ImageLayout();
-        }
-
-        virtual void MoveMatricesToDevice(const DEVICEID_TYPE deviceId)
-        {
-            Base::MoveMatricesToDevice(deviceId);
-            m_maxIndexes0.TransferToDeviceIfNotThereAndNotAutoPlace(deviceId, true);
-            m_maxIndexes1.TransferToDeviceIfNotThereAndNotAutoPlace(deviceId, true);
-            m_maxValues.TransferToDeviceIfNotThereAndNotAutoPlace(deviceId, true);
-        }
-
-        virtual void CopyTo(const ComputationNodePtr nodeP, const std::wstring& newName, const CopyNodeFlags flags) const
-        {
-            Base::CopyTo(nodeP, newName, flags);
-            if (flags & CopyNodeFlags::copyNodeValue)
-            {
-                auto node = dynamic_pointer_cast<ErrorPredictionNode<ElemType>>(nodeP);
-                node->m_maxIndexes0 = m_maxIndexes0;
-                node->m_maxIndexes1 = m_maxIndexes1;
-                node->m_maxValues = m_maxValues;
-            }
-        }
-    protected:
-        virtual bool NodeDoesItsOwnCustomizedMissingColumnsMasking() { return true; }
-
-    private:
-        Matrix<ElemType> m_maxIndexes0, m_maxIndexes1;
-        Matrix<ElemType> m_maxValues;
-        int m_topK;
-    };
-
-    template class ErrorPredictionNode<float>;
-    template class ErrorPredictionNode<double>;
-
-}}}
-=======
-//
-// <copyright file="EvaluationCriterionNodes.h" company="Microsoft">
-//     Copyright (c) Microsoft Corporation.  All rights reserved.
-// </copyright>
-//
-#pragma once
-
-#include <map>
-#include <string>
-#include <vector>
-#include <stdexcept>
-#include <list>
-#include <memory>
-#include "ComputationNode.h"
-
-namespace Microsoft { namespace MSR { namespace CNTK {
-    //note: to save computation the gradient may be scaled by an constant. 
-
-    // -----------------------------------------------------------------------
-    // ErrorPredictionNode (label, prediction)    --TODO: is that correct?
     // -----------------------------------------------------------------------
 
     template<class ElemType>
@@ -299,5 +139,4 @@
     template class ErrorPredictionNode<float>; 
     template class ErrorPredictionNode<double>;
 
-}}}
->>>>>>> f19feaa2
+}}}