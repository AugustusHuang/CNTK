//
// Copyright (c) Microsoft. All rights reserved.
// Licensed under the MIT license. See LICENSE.md file in the project root for full license information.
//

#define _CRT_SECURE_NO_WARNINGS
#define _SCL_SECURE_NO_WARNINGS

#include <numeric>
#include <inttypes.h>
#include "SequencePacker.h"

namespace Microsoft { namespace MSR { namespace CNTK {

MBLayoutPtr SequencePacker::CreateMBLayout(const StreamBatch& batch)
{
    vector<MBLayout::SequenceInfo> infos;
    for (size_t index = 0; index < batch.size(); ++index)
<<<<<<< HEAD
{
        MBLayout::SequenceInfo info;

        info.seqId = index;
        info.tBegin = 0;
        info.tEnd = batch[index]->m_numberOfSamples;
        infos.push_back(info);
    }

    vector<pair<size_t, size_t>> placement;
    vector<size_t> rowAllocations;

    // Creating the minibatch layout.
    MBLayoutPtr pMBLayout = make_shared<MBLayout>();
    pMBLayout->InitAsPackedSequences(infos, placement, rowAllocations);
=======
    {
        MBLayout::SequenceInfo info;

        info.seqId = index;
        info.tBegin = 0;
        info.tEnd = batch[index]->m_numberOfSamples;
        infos.push_back(info);
    }

    vector<pair<size_t, size_t>> placement;
    vector<size_t> rowAllocations;

    // Creating the minibatch layout.
    MBLayoutPtr pMBLayout = make_shared<MBLayout>();
    pMBLayout->InitAsPackedSequences(infos, placement, rowAllocations);
    return pMBLayout;
}

Minibatch SequencePacker::ReadMinibatch()
{
    auto sequences = m_transformer->GetNextSequences(m_minibatchSize);
    const auto& batch = sequences.m_data;

    Minibatch minibatch(sequences.m_endOfEpoch);
    if (batch.empty())
    {
        return minibatch;
    }

    assert(m_outputStreamDescriptions.size() == batch.size());

    for (int streamIndex = 0; streamIndex < batch.size(); ++streamIndex)
    {
        const auto& streamBatch = batch[streamIndex];
        const auto& type = m_outputStreamDescriptions[streamIndex]->m_storageType;
        auto pMBLayout = (type == StorageType::dense) ?
            PackDenseStream(streamBatch, streamIndex) : PackSparseStream(streamBatch, streamIndex);

        auto& buffer = m_streamBuffers[streamIndex];

        auto streamMinibatch = std::make_shared<StreamMinibatch>();
        streamMinibatch->m_data = buffer.m_data.get();
        streamMinibatch->m_layout = pMBLayout;
        minibatch.m_data.push_back(streamMinibatch);
    }

    return minibatch;
}

MBLayoutPtr SequencePacker::PackDenseStream(const StreamBatch& batch, size_t streamIndex)
{
    assert(m_outputStreamDescriptions[streamIndex]->m_storageType == StorageType::dense);
    const auto& stream = m_inputStreamDescriptions[streamIndex];
    auto& buffer = m_streamBuffers[streamIndex];
    size_t sampleSize = GetSampleSize(stream);
    auto pMBLayout = CreateMBLayout(batch);
    size_t requiredSize = pMBLayout->GetNumCols() * sampleSize;
    if (buffer.m_size < requiredSize)
    {
        buffer.Resize(requiredSize);
    }

    auto elementSize = GetSizeByType(stream->m_elementType);

    const auto& sequenceInfos = pMBLayout->GetAllSequences();

    // Iterate over sequences in the layout, copy samples from the
    // source sequences into the buffer (at appropriate offsets).
    for (const auto& sequenceInfo : sequenceInfos)
    {
        // skip gaps
        if (sequenceInfo.seqId == GAP_SEQUENCE_ID)
        {
            continue;
        }

        const auto& sequence = batch[sequenceInfo.seqId];
        size_t numSamples = sequence->m_numberOfSamples;
        assert(numSamples == sequenceInfo.GetNumTimeSteps());

        char* bufferPtr = buffer.m_data.get();
        // Iterate over all samples in the sequence, keep track of the sample offset (which is especially
        // important for sparse input, where offset == number of preceding nnz elements).
        for (size_t sampleIndex = 0, sampleOffset = 0; sampleIndex < numSamples; ++sampleIndex)
        {
            // Compute the offset into the destination buffer, using the layout information 
            // to get the column index corresponding to the given sample.
            auto destinationOffset = pMBLayout->GetColumnIndex(sequenceInfo, sampleIndex) * sampleSize;
            // verify that there's enough space left in the buffer to fit a full sample.
            assert(destinationOffset <= buffer.m_size - sampleSize);
            auto* destination = bufferPtr + destinationOffset;
            if (stream->m_storageType == StorageType::dense)
            {
                // verify that the offset (an invariant for dense).
                assert(sampleOffset == sampleIndex * sampleSize);
                PackDenseSample(destination, sequence, sampleOffset, sampleSize);
                sampleOffset += sampleSize;
            }
            else if (stream->m_storageType == StorageType::sparse_csc)
            {
                // TODO: make type casts members of the SparseSequenceData
                SparseSequenceDataPtr sparseSequence = static_pointer_cast<SparseSequenceData>(sequence);
                // make sure that the sequence meta-data is correct.
                assert(numSamples == sparseSequence->m_nnzCounts.size());
                PackSparseSampleAsDense(destination, sparseSequence, sampleIndex, sampleOffset, sampleSize, elementSize);
                // move the offset by nnz count of the sample.
                sampleOffset += sparseSequence->m_nnzCounts[sampleIndex];
                // verify that the offset is within the bounds (less or equal 
                // to the total nnz count of the sequence).
                assert(sampleOffset <= sparseSequence->m_totalNnzCount);
            }
            else
            {
                RuntimeError("Storage type %d is not supported.", (int)stream->m_storageType);
            }
        }
    }

    return pMBLayout;
}

MBLayoutPtr SequencePacker::PackSparseStream(const StreamBatch& batch, size_t streamIndex)
{
    assert(m_outputStreamDescriptions[streamIndex]->m_storageType == StorageType::sparse_csc);

    // compute the aggregate nnz count of all the sequence in the batch.
    size_t nnzCount = 0;
    for (const auto& sequence : batch)
    {
        SparseSequenceDataPtr sparseSequence = static_pointer_cast<SparseSequenceData>(sequence);
        nnzCount += sparseSequence->m_totalNnzCount;
    }

    if (nnzCount > numeric_limits<IndexType>::max())
    {
        RuntimeError("Minibatch NNZ count (%" PRIu64 ") exceeds the maximum allowed "
            "value (%" PRIu64 ")\n", nnzCount, (size_t)numeric_limits<IndexType>::max());
    }

    const auto& stream = m_inputStreamDescriptions[streamIndex];
    assert(stream->m_storageType == StorageType::sparse_csc);
    auto elementSize = GetSizeByType(stream->m_elementType);
    auto indexSize = sizeof(IndexType);
    auto pMBLayout = CreateMBLayout(batch);

    // Compute the required buffer size:
    // size of nnz type + nnz * (size of the element type) + nnz * (size of the row index type) + 
    // (number of columns + 1) * (size of the column index type). 
    size_t requiredSize =
        sizeof(nnzCount) +
        nnzCount * (elementSize + indexSize) +
        indexSize * (pMBLayout->GetNumCols() + 1);

    auto& buffer = m_streamBuffers[streamIndex];
    if (buffer.m_size < requiredSize)
    {
        buffer.Resize(requiredSize);
    }

    auto* destination = buffer.m_data.get();
    // insert the nnzCount as the first element in the buffer.
    memcpy(destination, &nnzCount, sizeof(nnzCount));

    // create two pointers to the memory blocks inside the buffer,
    // one for data portion and anther -- for indices.
    auto* dataDst = destination + sizeof(nnzCount);
    auto* indicesDst = dataDst + elementSize* nnzCount;
    // column index for the current sample (= number of nnz value packed so far).
    IndexType columnOffset = 0;
    // a vector to store column index for each sample in the resulting (packed) matrix.
    vector<IndexType> sparseColumnIndices;
    // a vector to keep track of the offsets into each input sequence,
    // there an offset is the number of nnz values packed so far. Current sample
    // values/indices start of the offset position in the sequence data/index array
    vector<IndexType>  sequenceOffsets(batch.size(), 0); 

    vector<MBLayout::SequenceInfo> sequenceInfos(pMBLayout->GetAllSequences());

    // sort the vector in ascending order of the parallel sequence index.
    sort(sequenceInfos.begin(), sequenceInfos.end(),
        [](const MBLayout::SequenceInfo& a, const MBLayout::SequenceInfo& b){ return a.s < b.s; });

    // Iterate over the all time steps in the layout (total number of samples/columns 
    // in a parallel sequence), traversing the layout in horizontal direction.
    for (auto timeStep = 0; timeStep < pMBLayout->GetNumTimeSteps(); ++timeStep)
    {
        // For each time step, iterate over all sequences in the minibatch,
        // traversing the layout in vertical direction.
        for (const auto& sequenceInfo : sequenceInfos)
        {
            // skip the sequence if it does not intersect with the time step
            if (timeStep < sequenceInfo.tBegin || timeStep >= sequenceInfo.tEnd)
            {
                continue;
            }

            // store the offset of the current column )...
            sparseColumnIndices.push_back(columnOffset);

            auto seqId = sequenceInfo.seqId;
            if (seqId == GAP_SEQUENCE_ID)
            {
                continue;
            }

            // compute the index of the sample inside the sequence.
            size_t sampleIndex = timeStep - sequenceInfo.tBegin;
            const auto& sequence = batch[seqId];
            
            // make sure the index less than the sequence length in samples.
            assert(sampleIndex < sequence->m_numberOfSamples);

            auto& sequenceOffset = sequenceOffsets[seqId];
            SparseSequenceDataPtr sparseSequence = static_pointer_cast<SparseSequenceData>(sequence);
            IndexType nnz = sparseSequence->m_nnzCounts[sampleIndex];

            // compute the sample offset in bytes.
            size_t sampleOffset = sequenceOffset * elementSize;
            // copy all nzz values from source sequence into the buffer.
            const auto* dataSrc = reinterpret_cast<const char*>(sequence->m_data) + sampleOffset;
            memcpy(dataDst, dataSrc, nnz * elementSize);
            dataDst += nnz * elementSize; // advance the destination pointer

            // copy all nzz value indices from source sequence into the buffer.
            const auto* indicesSrc = sparseSequence->m_indices + sequenceOffset;
            memcpy(indicesDst, indicesSrc, nnz * indexSize);
            indicesDst += nnz * indexSize; // advance the destination pointer

            sequenceOffset += nnz;
            columnOffset += nnz;
        }
    }

    // at this point each element in sequenceOffsets should be equal to the total
    // nnz count of the respective sequence and the sum of all elements - to the 
    // overall nnz count.
    assert(accumulate(sequenceOffsets.begin(), sequenceOffsets.end(), 0) == nnzCount);

    // check the distance between data and index destination pointers.
    assert(indicesDst == dataDst + nnzCount * indexSize);
    // after we packed all samples, the column offset must be equal to the total nnz count.
    assert(columnOffset == nnzCount);
    sparseColumnIndices.push_back(columnOffset);
    // check that the number of column indices == N + 1 (where N is the number of
    // column in the packed matrix)
    assert((pMBLayout->GetNumCols() + 1) == sparseColumnIndices.size());

    // verify that there's enough space in the buffer for the array of column indices.
    assert(indicesDst + sparseColumnIndices.size()*indexSize <= destination + requiredSize);
    // copy column indices into the buffer.
    memcpy(indicesDst, sparseColumnIndices.data(), sparseColumnIndices.size() * indexSize);

>>>>>>> 06003ea6
    return pMBLayout;
}

}}}<|MERGE_RESOLUTION|>--- conflicted
+++ resolved
@@ -9,6 +9,7 @@
 #include <numeric>
 #include <inttypes.h>
 #include "SequencePacker.h"
+#include "ElementTypeUtils.h"
 
 namespace Microsoft { namespace MSR { namespace CNTK {
 
@@ -16,23 +17,6 @@
 {
     vector<MBLayout::SequenceInfo> infos;
     for (size_t index = 0; index < batch.size(); ++index)
-<<<<<<< HEAD
-{
-        MBLayout::SequenceInfo info;
-
-        info.seqId = index;
-        info.tBegin = 0;
-        info.tEnd = batch[index]->m_numberOfSamples;
-        infos.push_back(info);
-    }
-
-    vector<pair<size_t, size_t>> placement;
-    vector<size_t> rowAllocations;
-
-    // Creating the minibatch layout.
-    MBLayoutPtr pMBLayout = make_shared<MBLayout>();
-    pMBLayout->InitAsPackedSequences(infos, placement, rowAllocations);
-=======
     {
         MBLayout::SequenceInfo info;
 
@@ -152,7 +136,7 @@
     }
 
     return pMBLayout;
-}
+    }
 
 MBLayoutPtr SequencePacker::PackSparseStream(const StreamBatch& batch, size_t streamIndex)
 {
@@ -285,7 +269,6 @@
     // copy column indices into the buffer.
     memcpy(indicesDst, sparseColumnIndices.data(), sparseColumnIndices.size() * indexSize);
 
->>>>>>> 06003ea6
     return pMBLayout;
 }
 
